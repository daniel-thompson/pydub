--- conflicted
+++ resolved
@@ -7,7 +7,6 @@
 import sys
 from tempfile import TemporaryFile
 from warnings import warn
-import platform
 
 try:
     import audioop
@@ -98,12 +97,8 @@
     """
     Mimics behavior of UNIX which command.
     """
-<<<<<<< HEAD
-    if platform.system() == "Windows" and not program.endswith(".exe"):
-=======
     #Add .exe program extension for windows support
-    if os.name == "nt":
->>>>>>> 12b8bfc2
+    if os.name == "nt" and not program.endswith(".exe"):
         program += ".exe"
 
     envdir_list = os.environ["PATH"].split(os.pathsep)
